--- conflicted
+++ resolved
@@ -32,17 +32,10 @@
 
 | Variable | Description |
 |----------|-------------|
-<<<<<<< HEAD
-| `OPSANI_APP` | Sets the app to interact with |
-| `OPSANI_TOKEN` | Sets the API authentication token |
-| `OPSANI_BASE_URL` | Sets the base URL for reaching Opsani API |
-| `OPSANI_PROFILE` | Sets the profile to use (implies an app, token, and base URL) |
-=======
 | `OPSANI_OPTIMIZER` | Sets the optimizer to interact with |
 | `OPSANI_TOKEN` | Sets the API authentication token |
 | `OPSANI_BASE_URL` | Sets the base URL for reaching Opsani API |
 | `OPSANI_PROFILE` | Sets the profile to use (implies an optimizer, servo, token, and base URL) |
->>>>>>> 5c947083
 
 ### Persistent & Ad-hoc Invocations
 
